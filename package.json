{
  "name": "code-oss-dev",
<<<<<<< HEAD
  "version": "1.39.0",
  "distro": "0384a381913bc4775eb0c45632f2e0d66f8b7f1d",
=======
  "version": "1.39.1",
  "distro": "31c935c255c1aa77e9be7eb491bb232c05fd61f3",
>>>>>>> 88f15d17
  "author": {
    "name": "Microsoft Corporation"
  },
  "license": "MIT",
  "main": "./out/main",
  "private": true,
  "scripts": {
    "test": "mocha",
    "preinstall": "node build/npm/preinstall.js",
    "postinstall": "node build/npm/postinstall.js",
    "compile": "gulp compile --max_old_space_size=4095",
    "watch": "gulp watch --max_old_space_size=4095",
    "watch-client": "gulp watch-client --max_old_space_size=4095",
    "monaco-editor-test": "mocha --only-monaco-editor",
    "precommit": "node build/gulpfile.hygiene.js",
    "gulp": "gulp --max_old_space_size=8192",
    "7z": "7z",
    "update-grammars": "node build/npm/update-all-grammars.js",
    "update-localization-extension": "node build/npm/update-localization-extension.js",
    "smoketest": "cd test/smoke && node test/index.js",
    "download-builtin-extensions": "node build/lib/builtInExtensions.js",
    "monaco-compile-check": "tsc -p src/tsconfig.monaco.json --noEmit",
    "strict-initialization-watch": "tsc --watch -p src/tsconfig.json --noEmit --strictPropertyInitialization",
    "update-distro": "node build/npm/update-distro.js"
  },
  "dependencies": {
    "@microsoft/applicationinsights-web": "^2.1.1",
    "applicationinsights": "1.0.8",
    "chokidar": "3.1.0",
    "graceful-fs": "4.1.11",
    "http-proxy-agent": "^2.1.0",
    "https-proxy-agent": "^2.2.1",
    "iconv-lite": "0.5.0",
    "jschardet": "1.6.0",
    "keytar": "^4.11.0",
    "native-is-elevated": "0.3.0",
    "native-keymap": "2.0.0",
    "native-watchdog": "1.2.0",
    "node-pty": "0.9.0-beta19",
    "nsfw": "1.2.5",
    "onigasm-umd": "^2.2.2",
    "semver-umd": "^5.5.3",
    "spdlog": "^0.9.0",
    "sudo-prompt": "9.0.0",
    "v8-inspect-profiler": "^0.0.20",
    "vscode-minimist": "^1.2.1",
    "vscode-proxy-agent": "0.4.0",
    "vscode-ripgrep": "^1.5.7",
    "vscode-sqlite3": "4.0.8",
    "vscode-textmate": "^4.2.2",
    "xterm": "4.1.0-beta8",
    "xterm-addon-search": "0.2.0",
    "xterm-addon-web-links": "0.2.0",
    "yauzl": "^2.9.2",
    "yazl": "^2.4.3"
  },
  "devDependencies": {
    "7zip": "0.0.6",
    "@types/cookie": "^0.3.3",
    "@types/keytar": "^4.4.0",
    "@types/mocha": "2.2.39",
    "@types/node": "^10.12.12",
    "@types/semver": "^5.5.0",
    "@types/sinon": "^1.16.36",
    "@types/webpack": "^4.4.10",
    "@types/winreg": "^1.2.30",
    "ansi-colors": "^3.2.3",
    "asar": "^0.14.0",
    "chromium-pickle-js": "^0.2.0",
    "copy-webpack-plugin": "^4.5.2",
    "coveralls": "^2.11.11",
    "cson-parser": "^1.3.3",
    "debounce": "^1.0.0",
    "documentdb": "^1.5.1",
    "event-stream": "3.3.4",
    "express": "^4.13.1",
    "fancy-log": "^1.3.3",
    "fast-plist": "0.1.2",
    "glob": "^5.0.13",
    "gulp": "^4.0.0",
    "gulp-atom-electron": "^1.22.0",
    "gulp-azure-storage": "^0.10.0",
    "gulp-buffer": "0.0.2",
    "gulp-concat": "^2.6.1",
    "gulp-cssnano": "^2.1.3",
    "gulp-eslint": "^5.0.0",
    "gulp-filter": "^5.1.0",
    "gulp-flatmap": "^1.0.2",
    "gulp-gunzip": "^1.0.0",
    "gulp-json-editor": "^2.5.0",
    "gulp-plumber": "^1.2.0",
    "gulp-remote-retry-src": "^0.6.0",
    "gulp-rename": "^1.2.0",
    "gulp-replace": "^0.5.4",
    "gulp-shell": "^0.6.5",
    "gulp-tsb": "4.0.5",
    "gulp-tslint": "^8.1.3",
    "gulp-untar": "^0.0.7",
    "gulp-vinyl-zip": "^2.1.2",
    "innosetup": "5.6.1",
    "is": "^3.1.0",
    "istanbul-lib-coverage": "^2.0.5",
    "istanbul-lib-instrument": "^3.3.0",
    "istanbul-lib-report": "^2.0.8",
    "istanbul-lib-source-maps": "^3.0.6",
    "istanbul-reports": "^2.2.6",
    "jsdom-no-contextify": "^3.1.0",
    "lazy.js": "^0.4.2",
    "merge-options": "^1.0.1",
    "mime": "^1.4.1",
    "minimatch": "^3.0.4",
    "mkdirp": "^0.5.0",
    "mocha": "^2.2.5",
    "mocha-junit-reporter": "^1.17.0",
    "opn": "^6.0.0",
    "optimist": "0.3.5",
    "p-all": "^1.0.0",
    "pump": "^1.0.1",
    "queue": "3.0.6",
    "rcedit": "^1.1.0",
    "rimraf": "^2.2.8",
    "sinon": "^1.17.2",
    "source-map": "^0.4.4",
    "ts-loader": "^4.4.2",
    "tslint": "^5.16.0",
    "typescript": "3.6",
    "typescript-formatter": "7.1.0",
    "underscore": "^1.8.2",
    "vinyl": "^2.0.0",
    "vinyl-fs": "^3.0.0",
    "vsce": "1.48.0",
    "vscode-debugprotocol": "1.37.0",
    "vscode-nls-dev": "^3.3.1",
    "webpack": "^4.16.5",
    "webpack-cli": "^3.3.8",
    "webpack-stream": "^5.1.1"
  },
  "repository": {
    "type": "git",
    "url": "https://github.com/Microsoft/vscode.git"
  },
  "bugs": {
    "url": "https://github.com/Microsoft/vscode/issues"
  },
  "optionalDependencies": {
    "vscode-windows-ca-certs": "0.1.0",
    "vscode-windows-registry": "1.0.2",
    "windows-foreground-love": "0.2.0",
    "windows-mutex": "0.3.0",
    "windows-process-tree": "0.2.4"
  }
}<|MERGE_RESOLUTION|>--- conflicted
+++ resolved
@@ -1,12 +1,7 @@
 {
   "name": "code-oss-dev",
-<<<<<<< HEAD
   "version": "1.39.0",
   "distro": "0384a381913bc4775eb0c45632f2e0d66f8b7f1d",
-=======
-  "version": "1.39.1",
-  "distro": "31c935c255c1aa77e9be7eb491bb232c05fd61f3",
->>>>>>> 88f15d17
   "author": {
     "name": "Microsoft Corporation"
   },
