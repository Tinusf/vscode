--- conflicted
+++ resolved
@@ -47,13 +47,8 @@
     "sudo-prompt": "8.2.0",
     "v8-inspect-profiler": "^0.0.20",
     "vscode-chokidar": "1.6.5",
-<<<<<<< HEAD
-    "vscode-debugprotocol": "1.33.0",
+    "vscode-debugprotocol": "^1.34.0-pre.0",
     "vscode-nsfw": "1.1.2",
-=======
-    "vscode-debugprotocol": "^1.34.0-pre.0",
-    "vscode-nsfw": "1.1.1",
->>>>>>> a5092651
     "vscode-proxy-agent": "0.3.0",
     "vscode-ripgrep": "^1.2.5",
     "vscode-sqlite3": "4.0.7",
