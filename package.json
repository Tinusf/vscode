{
  "name": "code-oss-dev",
  "version": "1.37.0",
  "distro": "2b36463d246567c8e51d136b5868513a8c866886",
  "author": {
    "name": "Microsoft Corporation"
  },
  "license": "MIT",
  "main": "./out/main",
  "private": true,
  "scripts": {
    "test": "mocha",
    "preinstall": "node build/npm/preinstall.js",
    "postinstall": "node build/npm/postinstall.js",
    "compile": "gulp compile --max_old_space_size=4095",
    "watch": "gulp watch --max_old_space_size=4095",
    "watch-client": "gulp watch-client --max_old_space_size=4095",
    "monaco-editor-test": "mocha --only-monaco-editor",
    "precommit": "node build/gulpfile.hygiene.js",
    "gulp": "gulp --max_old_space_size=4095",
    "7z": "7z",
    "update-grammars": "node build/npm/update-all-grammars.js",
    "update-localization-extension": "node build/npm/update-localization-extension.js",
    "smoketest": "cd test/smoke && node test/index.js",
    "download-builtin-extensions": "node build/lib/builtInExtensions.js",
    "monaco-compile-check": "tsc -p src/tsconfig.monaco.json --noEmit",
    "strict-initialization-watch": "tsc --watch -p src/tsconfig.json --noEmit --strictPropertyInitialization"
  },
  "dependencies": {
    "applicationinsights": "1.0.8",
    "getmac": "1.4.1",
    "graceful-fs": "4.1.11",
    "http-proxy-agent": "^2.1.0",
    "https-proxy-agent": "^2.2.1",
    "iconv-lite": "0.4.23",
    "jschardet": "1.6.0",
    "keytar": "4.8.0",
    "minimist": "1.2.0",
    "native-is-elevated": "^0.2.1",
<<<<<<< HEAD
    "native-keymap": "microsoft/node-native-keymap#node_v12",
=======
    "native-keymap": "1.2.6",
>>>>>>> 71bd9c68
    "native-watchdog": "1.0.0",
    "node-pty": "^0.9.0-beta18",
    "onigasm-umd": "^2.2.2",
    "semver": "^5.5.0",
    "spdlog": "^0.9.0",
    "sqlite3": "^4.0.8",
    "sudo-prompt": "8.2.0",
    "v8-inspect-profiler": "^0.0.20",
    "vscode-chokidar": "microsoft/chokidar#fsevents_node12_compat",
    "vscode-nsfw": "microsoft/vscode-nsfw#nan_update",
    "vscode-proxy-agent": "0.4.0",
    "vscode-ripgrep": "^1.2.5",
    "vscode-textmate": "^4.1.1",
    "xterm": "3.15.0-beta50",
    "xterm-addon-search": "0.1.0-beta6",
    "xterm-addon-web-links": "0.1.0-beta10",
    "yauzl": "^2.9.2",
    "yazl": "^2.4.3"
  },
  "devDependencies": {
    "7zip": "0.0.6",
    "@types/keytar": "^4.0.1",
    "@types/minimist": "^1.2.0",
    "@types/mocha": "2.2.39",
    "@types/node": "^10.12.12",
    "@types/semver": "^5.5.0",
    "@types/sinon": "^1.16.36",
    "@types/webpack": "^4.4.10",
    "@types/winreg": "^1.2.30",
    "ansi-colors": "^3.2.3",
    "asar": "^0.14.0",
    "chromium-pickle-js": "^0.2.0",
    "copy-webpack-plugin": "^4.5.2",
    "coveralls": "^2.11.11",
    "cson-parser": "^1.3.3",
    "debounce": "^1.0.0",
    "documentdb": "^1.5.1",
    "electron-mksnapshot": "~2.0.0",
    "eslint": "^4.18.2",
    "event-stream": "3.3.4",
    "express": "^4.13.1",
    "fancy-log": "^1.3.3",
    "fast-plist": "0.1.2",
    "glob": "^5.0.13",
    "gulp": "^4.0.0",
    "gulp-atom-electron": "^1.20.0",
    "gulp-azure-storage": "^0.10.0",
    "gulp-buffer": "0.0.2",
    "gulp-concat": "^2.6.1",
    "gulp-cssnano": "^2.1.3",
    "gulp-eslint": "^5.0.0",
    "gulp-filter": "^5.1.0",
    "gulp-flatmap": "^1.0.2",
    "gulp-gunzip": "^1.0.0",
    "gulp-json-editor": "^2.5.0",
    "gulp-plumber": "^1.2.0",
    "gulp-remote-src": "^0.4.4",
    "gulp-rename": "^1.2.0",
    "gulp-replace": "^0.5.4",
    "gulp-shell": "^0.6.5",
    "gulp-tsb": "2.0.7",
    "gulp-tslint": "^8.1.3",
    "gulp-uglify": "^3.0.0",
    "gulp-untar": "^0.0.7",
    "gulp-vinyl-zip": "^2.1.2",
    "http-server": "^0.11.1",
    "husky": "^0.13.1",
    "innosetup": "5.6.1",
    "is": "^3.1.0",
    "istanbul": "^0.3.17",
    "jsdom-no-contextify": "^3.1.0",
    "lazy.js": "^0.4.2",
    "merge-options": "^1.0.1",
    "mime": "^1.4.1",
    "minimatch": "^3.0.4",
    "mkdirp": "^0.5.0",
    "mocha": "^2.2.5",
    "mocha-junit-reporter": "^1.17.0",
    "opn": "^5.4.0",
    "optimist": "0.3.5",
    "p-all": "^1.0.0",
    "pump": "^1.0.1",
    "queue": "3.0.6",
    "rcedit": "^1.1.0",
    "remap-istanbul": "^0.13.0",
    "rimraf": "^2.2.8",
    "sinon": "^1.17.2",
    "source-map": "^0.4.4",
    "ts-loader": "^4.4.2",
    "tslint": "^5.16.0",
    "typescript": "3.5.2",
    "typescript-formatter": "7.1.0",
    "uglify-es": "^3.0.18",
    "underscore": "^1.8.2",
    "vinyl": "^2.0.0",
    "vinyl-fs": "^3.0.0",
    "vsce": "1.48.0",
    "vscode-debugprotocol": "1.35.0",
    "vscode-nls-dev": "3.2.5",
    "webpack": "^4.16.5",
    "webpack-cli": "^3.1.0",
    "webpack-stream": "^5.1.1"
  },
  "repository": {
    "type": "git",
    "url": "https://github.com/Microsoft/vscode.git"
  },
  "bugs": {
    "url": "https://github.com/Microsoft/vscode/issues"
  },
  "optionalDependencies": {
    "vscode-windows-ca-certs": "0.1.0",
    "vscode-windows-registry": "1.0.1",
    "windows-foreground-love": "0.1.0",
    "windows-mutex": "0.2.1",
    "windows-process-tree": "0.2.3"
  },
  "//": [
    "There are no prebuilt binaries available for the v8 7.6 ABI",
    "node-pre-gyp will fallback to source build but that will fail for",
    "modules using older version of nan, this resolves nan to the",
    "version we require for building with v8 7.6."
  ],
  "resolutions": {
    "nan": "2.14.0"
  }
}<|MERGE_RESOLUTION|>--- conflicted
+++ resolved
@@ -37,11 +37,7 @@
     "keytar": "4.8.0",
     "minimist": "1.2.0",
     "native-is-elevated": "^0.2.1",
-<<<<<<< HEAD
     "native-keymap": "microsoft/node-native-keymap#node_v12",
-=======
-    "native-keymap": "1.2.6",
->>>>>>> 71bd9c68
     "native-watchdog": "1.0.0",
     "node-pty": "^0.9.0-beta18",
     "onigasm-umd": "^2.2.2",
